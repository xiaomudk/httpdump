package main

import (
	"errors"
	"flag"
	"fmt"
	"os"
	"runtime"
	"time"

	"strconv"
	"sync"

	"github.com/google/gopacket"
	"github.com/google/gopacket/layers"
	"github.com/google/gopacket/pcap"
	"github.com/hsiafan/vlog"
)

var logger = vlog.CurrentPackageLogger()

func init() {
	logger.SetAppenders(vlog.NewConsole2Appender())
}

var waitGroup sync.WaitGroup
var printerWaitGroup sync.WaitGroup

<<<<<<< HEAD
=======
// Config is user config for http traffics
type Config struct {
	level      string
	filterIP   string
	filterPort uint16
	host       string
	uri        string
	force      bool
	pretty     bool
	curl       bool
	output     string
}

>>>>>>> d3507552
func listenOneSource(handle *pcap.Handle) chan gopacket.Packet {
	packetSource := gopacket.NewPacketSource(handle, handle.LinkType())
	packets := packetSource.Packets()
	return packets
}

// set packet capture filter, by ip and port
func setDeviceFilter(handle *pcap.Handle, filterIP string, filterPort uint16) error {
	var bpfFilter = "tcp"
	if filterPort != 0 {
		bpfFilter += " port " + strconv.Itoa(int(filterPort))
	}
	if filterIP != "" {
		bpfFilter += " ip host " + filterIP
	}
	return handle.SetBPFFilter(bpfFilter)
}

// adapter multi channels to one channel. used to aggregate multi devices data
func mergeChannel(channels []chan gopacket.Packet) chan gopacket.Packet {
	var channel = make(chan gopacket.Packet)
	for _, ch := range channels {
		go func(c chan gopacket.Packet) {
			for packet := range c {
				channel <- packet
			}
		}(ch)
	}
	return channel
}

func openSingleDevice(device string, filterIP string, filterPort uint16) (localPackets chan gopacket.Packet, err error) {
	defer func() {
		if msg := recover(); msg != nil {
			switch x := msg.(type) {
			case string:
				err = errors.New(x)
			case error:
				err = x
			default:
				err = errors.New("unknown panic")
			}
			localPackets = nil
		}
	}()
	handle, err := pcap.OpenLive(device, 65536, false, pcap.BlockForever)
	if err != nil {
		return
	}

	if err := setDeviceFilter(handle, filterIP, filterPort); err != nil {
		logger.Warn("set capture filter failed, ", err)
	}
	localPackets = listenOneSource(handle)
	return
}

func main() {
	var flagSet = flag.NewFlagSet(os.Args[0], flag.ExitOnError)
	var level = flagSet.String("level", "header", "Output level, options are: url(only url) | header(http headers) | all(headers, and textuary http body)")
	var filePath = flagSet.String("file", "", "Read from pcap file. If not set, will capture data from network device by default")
	var device = flagSet.String("device", "any", "Capture packet from network device. If is any, capture all interface traffics")
	var filterIP = flagSet.String("ip", "", "Filter by ip, if either source or target ip is matched, the packet will be processed")
	var filterPort = flagSet.Uint("port", 0, "Filter by port, if either source or target port is matched, the packet will be processed.")
	var host = flagSet.String("host", "", "Filter by request host, using wildcard match(*, ?)")
	var uri = flagSet.String("uri", "", "Filter by request url path, using wildcard match(*, ?)")
	var status = flagSet.String("status", "", "Filter by response status code")
	var force = flagSet.Bool("force", false, "Force print unknown content-type http body even if it seems not to be text content")
	var pretty = flagSet.Bool("pretty", false, "Try to format and prettify json content")
	var curl = flagSet.Bool("curl", false, "Output an equivalent curl command for each http request")
	var output = flagSet.String("output", "", "Write result to file [output] instead of stdout")
	if err := flagSet.Parse(os.Args[1:]); err != nil {
		fmt.Fprint(os.Stderr, "parse cmd error:"+err.Error())
		return
	}

	if *filterPort < 0 || *filterPort >= 65536 {
		fmt.Fprint(os.Stderr, "ignored invalid port ", *filterPort)
		*filterPort = 0
	}

	var statusSet *IntSet
	if *status != "" {
		var err error
		if statusSet, err = ParseIntSet(*status); err != nil {
			fmt.Fprint(os.Stderr, "status range not valid ", *status)
			return
		}
	}

	var config = &Config{
		level:      *level,
		filterIP:   *filterIP,
		filterPort: uint16(*filterPort),
		host:       *host,
		uri:        *uri,
		status:     statusSet,
		force:      *force,
		pretty:     *pretty,
		curl:       *curl,
		output:     *output,
	}

	var packets chan gopacket.Packet
	if *filePath != "" {
		// read from pcap file
		var handle, err = pcap.OpenOffline(*filePath)
		if err != nil {
			logger.Error("Open file", *filePath, "error:", err)
			return
		}
		packets = listenOneSource(handle)
	} else if *device == "any" && runtime.GOOS != "linux" {
		// capture all device
		// Only linux 2.2+ support any interface. we have to list all network device and listened on them all
		interfaces, err := pcap.FindAllDevs()
		if err != nil {
			logger.Error("find device error:", err)
			return
		}

		var packetsSlice = make([]chan gopacket.Packet, len(interfaces))
		for _, itf := range interfaces {
			localPackets, err := openSingleDevice(itf.Name, config.filterIP, config.filterPort)
			if err != nil {
				logger.Warn("open device", device, "error:", err)
				continue
			}
			packetsSlice = append(packetsSlice, localPackets)
		}
		packets = mergeChannel(packetsSlice)
	} else if *device != "" {
		// capture one device
		var err error
		packets, err = openSingleDevice(*device, config.filterIP, config.filterPort)
		if err != nil {
			logger.Error("listen on device", *device, "failed, error:", err)
			return
		}
	} else {
		fmt.Fprintln(os.Stderr, "no device or pcap file specified.")
		flagSet.Usage()
		return
	}

	var handler = &HTTPConnectionHandler{
		config:  config,
		printer: newPrinter(*output),
	}
	var assembler = newTCPAssembler(handler)
	assembler.filterIP = config.filterIP
	assembler.filterPort = config.filterPort
	var ticker = time.Tick(time.Second * 30)

outer:
	for {
		select {
		case packet := <-packets:
			// A nil packet indicates the end of a pcap file.
			if packet == nil {
				break outer
			}

			// only assembly tcp/ip packets
			if packet.NetworkLayer() == nil || packet.TransportLayer() == nil ||
				packet.TransportLayer().LayerType() != layers.LayerTypeTCP {
				continue
			}
			var tcp = packet.TransportLayer().(*layers.TCP)

			assembler.assemble(packet.NetworkLayer().NetworkFlow(), tcp, packet.Metadata().Timestamp)

		case <-ticker:
			// flush connections that haven't seen activity in the past 2 minutes.
			assembler.flushOlderThan(time.Now().Add(time.Minute * -2))
		}
	}

	assembler.finishAll()
	waitGroup.Wait()
	handler.printer.finish()
	printerWaitGroup.Wait()
}<|MERGE_RESOLUTION|>--- conflicted
+++ resolved
@@ -26,22 +26,6 @@
 var waitGroup sync.WaitGroup
 var printerWaitGroup sync.WaitGroup
 
-<<<<<<< HEAD
-=======
-// Config is user config for http traffics
-type Config struct {
-	level      string
-	filterIP   string
-	filterPort uint16
-	host       string
-	uri        string
-	force      bool
-	pretty     bool
-	curl       bool
-	output     string
-}
-
->>>>>>> d3507552
 func listenOneSource(handle *pcap.Handle) chan gopacket.Packet {
 	packetSource := gopacket.NewPacketSource(handle, handle.LinkType())
 	packets := packetSource.Packets()
